--- conflicted
+++ resolved
@@ -60,15 +60,10 @@
 		qualifiers = append(qualifiers, qs...)
 	case packageurl.TypeDebian:
 		qualifiers = append(qualifiers, parseDeb(metadata.OS)...)
-<<<<<<< HEAD
 		if metadata.OS != nil {
 			namespace = metadata.OS.Family
 		}
-	case string(analyzer.TypeApk): // TODO: replace with packageurl.TypeApk
-=======
-		namespace = metadata.OS.Family
 	case string(analyzer.TypeApk): // TODO: replace with packageurl.TypeApk once they add it.
->>>>>>> a069ad78
 		qualifiers = append(qualifiers, parseApk(metadata.OS)...)
 		if metadata.OS != nil {
 			namespace = metadata.OS.Family
